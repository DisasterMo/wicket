--- conflicted
+++ resolved
@@ -1,377 +1,275 @@
-/*
- * Licensed to the Apache Software Foundation (ASF) under one or more
- * contributor license agreements.  See the NOTICE file distributed with
- * this work for additional information regarding copyright ownership.
- * The ASF licenses this file to You under the Apache License, Version 2.0
- * (the "License"); you may not use this file except in compliance with
- * the License.  You may obtain a copy of the License at
- *
- *      http://www.apache.org/licenses/LICENSE-2.0
- *
- * Unless required by applicable law or agreed to in writing, software
- * distributed under the License is distributed on an "AS IS" BASIS,
- * WITHOUT WARRANTIES OR CONDITIONS OF ANY KIND, either express or implied.
- * See the License for the specific language governing permissions and
- * limitations under the License.
- */
-package org.apache.wicket.page;
-
-import java.io.Serializable;
-<<<<<<< HEAD
-
-import org.apache.wicket.util.lang.Args;
-import org.apache.wicket.util.time.Duration;
-=======
-import java.time.Duration;
-import java.time.Instant;
-import java.util.Iterator;
-import java.util.concurrent.ConcurrentHashMap;
-import java.util.concurrent.ConcurrentMap;
-import java.util.function.Supplier;
-
-import org.apache.wicket.Application;
-import org.apache.wicket.pageStore.IPageStore;
-import org.apache.wicket.settings.ExceptionSettings.ThreadDumpStrategy;
-import org.apache.wicket.util.LazyInitializer;
-import org.apache.wicket.util.lang.Threads;
-import org.apache.wicket.util.time.Durations;
->>>>>>> 919a6fb4
-import org.slf4j.Logger;
-import org.slf4j.LoggerFactory;
-
-/**
- * Synchronizes access to page instances from multiple threads
- * 
- * @author Igor Vaynberg (ivaynberg)
- */
-public class PageAccessSynchronizer implements Serializable
-{
-	private static final long serialVersionUID = 1L;
-
-	private static final Logger logger = LoggerFactory.getLogger(PageAccessSynchronizer.class);
-
-	/** lock manager responsible for locking and unlocking page instances */
-	private final IPageLockManager pageLockManager;
-
-	/**
-	 * Constructor
-	 * 
-	 * @param timeout
-	 *            timeout value for acquiring a page lock
-	 */
-	public PageAccessSynchronizer(Duration timeout)
-	{
-<<<<<<< HEAD
-		this(new DefaultPageLockManager(timeout));
-=======
-		this.timeout = timeout;
-	}
-
-	private static long remaining(Instant start, Duration timeout)
-	{
-	  Duration elapsedTime = Durations.elapsedSince(start);
-      return Math.max(0, timeout.minus(elapsedTime).toMillis());
->>>>>>> 919a6fb4
-	}
-
-	/**
-	 * Constructor
-	 *
-	 * @param pageLockManager the lock manager
-	 */
-	public PageAccessSynchronizer(IPageLockManager pageLockManager)
-	{
-		this.pageLockManager = Args.notNull(pageLockManager, "pageLockManager");
-	}
-
-	/**
-	 * Acquire a lock to a page
-	 * 
-	 * @param pageId
-	 *            page id
-	 * @throws CouldNotLockPageException
-	 *             if lock could not be acquired
-	 */
-	public void lockPage(int pageId) throws CouldNotLockPageException
-	{
-<<<<<<< HEAD
-		pageLockManager.lockPage(pageId);
-=======
-		final Thread thread = Thread.currentThread();
-		final PageLock lock = new PageLock(pageId, thread);
-		final Instant start = Instant.now();
-
-		boolean locked = false;
-
-		final boolean isDebugEnabled = logger.isDebugEnabled();
-
-		PageLock previous = null;
-
-		Duration timeout = getTimeout(pageId);
-
-		while (!locked && Durations.elapsedSince(start).compareTo(timeout) < 0)
-		{
-			if (isDebugEnabled)
-			{
-				logger.debug("'{}' attempting to acquire lock to page with id '{}'",
-					thread.getName(), pageId);
-			}
-
-			previous = locks.get().putIfAbsent(pageId, lock);
-
-			if (previous == null || previous.thread == thread)
-			{
-				// first thread to acquire lock or lock is already owned by this thread
-				locked = true;
-			}
-			else
-			{
-				// wait for a lock to become available
-				long remaining = remaining(start, timeout);
-				if (remaining > 0)
-				{
-					previous.waitForRelease(remaining, isDebugEnabled);
-				}
-			}
-		}
-		if (locked)
-		{
-			if (isDebugEnabled)
-			{
-				logger.debug("{} acquired lock to page {}", thread.getName(), pageId);
-			}
-		}
-		else
-		{
-			if (logger.isWarnEnabled())
-			{
-				logger.warn(
-					"Thread '{}' failed to acquire lock to page with id '{}', attempted for {} out of allowed {}." +
-							" The thread that holds the lock has name '{}'.",
-					thread.getName(), pageId, Duration.between(start, Instant.now()), timeout,
-							previous.thread.getName());
-				if (Application.exists())
-				{
-					ThreadDumpStrategy strategy = Application.get()
-						.getExceptionSettings()
-						.getThreadDumpStrategy();
-					switch (strategy)
-					{
-						case ALL_THREADS :
-							Threads.dumpAllThreads(logger);
-							break;
-						case THREAD_HOLDING_LOCK :
-							Threads.dumpSingleThread(logger, previous.thread);
-							break;
-						case NO_THREADS :
-						default :
-							// do nothing
-					}
-				}
-			}
-			throw new CouldNotLockPageException(pageId, thread.getName(), timeout);
-		}
->>>>>>> 919a6fb4
-	}
-
-	/**
-	 * Unlocks all pages locked by this thread
-	 */
-	public void unlockAllPages()
-	{
-		pageLockManager.unlockAllPages();
-	}
-
-	/**
-	 * Unlocks a single page locked by the current thread.
-	 * 
-	 * @param pageId
-	 *            the id of the page which should be unlocked.
-	 */
-	public void unlockPage(int pageId)
-	{
-		pageLockManager.unlockPage(pageId);
-	}
-
-	/**
-	 * Wraps a page manager with this synchronizer
-	 * 
-	 * @param manager
-	 * @return wrapped page manager
-	 */
-	public IPageManager adapt(final IPageManager manager)
-	{
-		return new IPageManager()
-		{
-			@Override
-			public boolean supportsVersioning()
-			{
-				return manager.supportsVersioning();
-			}
-			
-			@Override
-			public IManageablePage getPage(int pageId)
-			{
-				IManageablePage page = null;
-				try
-				{
-					lockPage(pageId);
-					page = manager.getPage(pageId);
-				}
-				finally
-				{
-					if (page == null)
-					{
-						unlockPage(pageId);
-					}
-				}
-				return page;
-			}
-
-			@Override
-			public void removePage(IManageablePage page)
-			{
-				if (page != null)
-				{
-					try
-					{
-						manager.removePage(page);
-					}
-					finally
-					{
-						unlockPage(page.getPageId());
-					}
-				}
-			}
-
-			@Override
-			public void touchPage(IManageablePage page)
-			{
-				lockPage(page.getPageId());
-				
-				manager.touchPage(page);
-			}
-
-			@Override
-			public void clear()
-			{
-				manager.clear();
-			}
-			
-			@Override
-			public void untouchPage(IManageablePage page)
-			{
-				manager.untouchPage(page);
-			}
-			
-			@Override
-			public void detach()
-			{
-				try
-				{
-					manager.detach();
-				}
-				finally
-				{
-					unlockAllPages();
-				}
-			}
-			
-			@Override
-			public IPageStore getPageStore()
-			{
-				return manager.getPageStore();
-			}
-			
-			@Override
-			public void destroy()
-			{
-				manager.destroy();
-			}
-		};
-	}
-
-	/**
-	 * Thread's lock on a page
-	 * 
-	 * @author igor
-	 */
-	public static class PageLock
-	{
-		/** page id */
-		private final int pageId;
-
-		/** thread that owns the lock */
-		private final Thread thread;
-
-		private volatile boolean released = false;
-
-		/**
-		 * Constructor
-		 * 
-		 * @param pageId
-		 * @param thread
-		 */
-		public PageLock(int pageId, Thread thread)
-		{
-			this.pageId = pageId;
-			this.thread = thread;
-		}
-
-		/**
-		 * @return page id of locked page
-		 */
-		public int getPageId()
-		{
-			return pageId;
-		}
-
-		/**
-		 * @return thread that owns the lock
-		 */
-		public Thread getThread()
-		{
-			return thread;
-		}
-
-		public final synchronized void waitForRelease(long remaining, boolean isDebugEnabled)
-		{
-			if (released)
-			{
-				// the thread holding the lock released it before we were able to wait for the
-				// release
-				if (isDebugEnabled)
-				{
-					logger.debug(
-						"lock for page with id {} no longer locked by {}, falling through", pageId,
-						thread.getName());
-				}
-				return;
-			}
-
-			if (isDebugEnabled)
-			{
-				logger.debug("{} waiting for lock to page {} for {}",
-					thread.getName(), pageId, Duration.ofMillis(remaining));
-			}
-			try
-			{
-				wait(remaining);
-			}
-			catch (InterruptedException e)
-			{
-				throw new RuntimeException(e);
-			}
-		}
-
-		public final synchronized void markReleased(boolean isDebugEnabled)
-		{
-			if (isDebugEnabled)
-			{
-				logger.debug("'{}' notifying blocked threads", thread.getName());
-			}
-			released = true;
-			notifyAll();
-		}
-	}
-}
+/*
+ * Licensed to the Apache Software Foundation (ASF) under one or more
+ * contributor license agreements.  See the NOTICE file distributed with
+ * this work for additional information regarding copyright ownership.
+ * The ASF licenses this file to You under the Apache License, Version 2.0
+ * (the "License"); you may not use this file except in compliance with
+ * the License.  You may obtain a copy of the License at
+ *
+ *      http://www.apache.org/licenses/LICENSE-2.0
+ *
+ * Unless required by applicable law or agreed to in writing, software
+ * distributed under the License is distributed on an "AS IS" BASIS,
+ * WITHOUT WARRANTIES OR CONDITIONS OF ANY KIND, either express or implied.
+ * See the License for the specific language governing permissions and
+ * limitations under the License.
+ */
+package org.apache.wicket.page;
+
+import java.io.Serializable;
+import java.time.Duration;
+
+import org.apache.wicket.pageStore.IPageStore;
+import org.apache.wicket.util.lang.Args;
+import org.slf4j.Logger;
+import org.slf4j.LoggerFactory;
+
+/**
+ * Synchronizes access to page instances from multiple threads
+ * 
+ * @author Igor Vaynberg (ivaynberg)
+ */
+public class PageAccessSynchronizer implements Serializable
+{
+	private static final long serialVersionUID = 1L;
+
+	private static final Logger logger = LoggerFactory.getLogger(PageAccessSynchronizer.class);
+
+	/** lock manager responsible for locking and unlocking page instances */
+	private final IPageLockManager pageLockManager;
+
+	/**
+	 * Constructor
+	 * 
+	 * @param timeout
+	 *            timeout value for acquiring a page lock
+	 */
+	public PageAccessSynchronizer(Duration timeout)
+	{
+		this(new DefaultPageLockManager(timeout));
+	}
+
+	/**
+	 * Constructor
+	 *
+	 * @param pageLockManager the lock manager
+	 */
+	public PageAccessSynchronizer(IPageLockManager pageLockManager)
+	{
+		this.pageLockManager = Args.notNull(pageLockManager, "pageLockManager");
+	}
+
+	/**
+	 * Acquire a lock to a page
+	 * 
+	 * @param pageId
+	 *            page id
+	 * @throws CouldNotLockPageException
+	 *             if lock could not be acquired
+	 */
+	public void lockPage(int pageId) throws CouldNotLockPageException
+	{
+		pageLockManager.lockPage(pageId);
+	}
+
+	/**
+	 * Unlocks all pages locked by this thread
+	 */
+	public void unlockAllPages()
+	{
+		pageLockManager.unlockAllPages();
+	}
+
+	/**
+	 * Unlocks a single page locked by the current thread.
+	 * 
+	 * @param pageId
+	 *            the id of the page which should be unlocked.
+	 */
+	public void unlockPage(int pageId)
+	{
+		pageLockManager.unlockPage(pageId);
+	}
+
+	/**
+	 * Wraps a page manager with this synchronizer
+	 * 
+	 * @param manager
+	 * @return wrapped page manager
+	 */
+	public IPageManager adapt(final IPageManager manager)
+	{
+		return new IPageManager()
+		{
+			@Override
+			public boolean supportsVersioning()
+			{
+				return manager.supportsVersioning();
+			}
+
+			@Override
+			public IManageablePage getPage(int pageId)
+			{
+				IManageablePage page = null;
+				try
+				{
+					lockPage(pageId);
+					page = manager.getPage(pageId);
+				}
+				finally
+				{
+					if (page == null)
+					{
+						unlockPage(pageId);
+					}
+				}
+				return page;
+			}
+
+			@Override
+			public void removePage(IManageablePage page)
+			{
+				if (page != null)
+				{
+					try
+					{
+						manager.removePage(page);
+					}
+					finally
+					{
+						unlockPage(page.getPageId());
+					}
+				}
+			}
+
+			@Override
+			public void touchPage(IManageablePage page)
+			{
+				lockPage(page.getPageId());
+
+				manager.touchPage(page);
+			}
+
+			@Override
+			public void clear()
+			{
+				manager.clear();
+			}
+
+			@Override
+			public void untouchPage(IManageablePage page)
+			{
+				manager.untouchPage(page);
+			}
+
+			@Override
+			public void detach()
+			{
+				try
+				{
+					manager.detach();
+				}
+				finally
+				{
+					unlockAllPages();
+				}
+			}
+
+			@Override
+			public IPageStore getPageStore()
+			{
+				return manager.getPageStore();
+			}
+
+			@Override
+			public void destroy()
+			{
+				manager.destroy();
+			}
+		};
+	}
+
+	/**
+	 * Thread's lock on a page
+	 * 
+	 * @author igor
+	 */
+	public static class PageLock
+	{
+		/** page id */
+		private final int pageId;
+
+		/** thread that owns the lock */
+		private final Thread thread;
+
+		private volatile boolean released = false;
+
+		/**
+		 * Constructor
+		 * 
+		 * @param pageId
+		 * @param thread
+		 */
+		public PageLock(int pageId, Thread thread)
+		{
+			this.pageId = pageId;
+			this.thread = thread;
+		}
+
+		/**
+		 * @return page id of locked page
+		 */
+		public int getPageId()
+		{
+			return pageId;
+		}
+
+		/**
+		 * @return thread that owns the lock
+		 */
+		public Thread getThread()
+		{
+			return thread;
+		}
+
+		public final synchronized void waitForRelease(long remaining, boolean isDebugEnabled)
+		{
+			if (released)
+			{
+				// the thread holding the lock released it before we were able to wait for the
+				// release
+				if (isDebugEnabled)
+				{
+					logger.debug(
+						"lock for page with id {} no longer locked by {}, falling through", pageId,
+						thread.getName());
+				}
+				return;
+			}
+
+			if (isDebugEnabled)
+			{
+				logger.debug("{} waiting for lock to page {} for {}",
+					thread.getName(), pageId, Duration.ofMillis(remaining));
+			}
+			try
+			{
+				wait(remaining);
+			}
+			catch (InterruptedException e)
+			{
+				throw new RuntimeException(e);
+			}
+		}
+
+		public final synchronized void markReleased(boolean isDebugEnabled)
+		{
+			if (isDebugEnabled)
+			{
+				logger.debug("'{}' notifying blocked threads", thread.getName());
+			}
+			released = true;
+			notifyAll();
+		}
+	}
+}