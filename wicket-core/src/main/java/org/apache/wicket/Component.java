--- conflicted
+++ resolved
@@ -4220,16 +4220,12 @@
 	@Override
 	public final int getBehaviorId(Behavior behavior)
 	{
-<<<<<<< HEAD
-		return ComponentState.getBehaviorId(this, behavior, data, getFlag(FLAG_MODEL_SET));
-=======
 		if (behavior.isTemporary(this))
 		{
 			throw new IllegalArgumentException(
 				"Cannot get a stable id for temporary behavior " + behavior);
 		}
-		return new Behaviors(this).getBehaviorId(behavior);
->>>>>>> 0f88b210
+		return ComponentState.getBehaviorId(this, behavior, data, getFlag(FLAG_MODEL_SET));
 	}
 
 	/**
