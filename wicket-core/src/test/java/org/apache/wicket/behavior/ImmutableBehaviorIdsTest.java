/*
 * Licensed to the Apache Software Foundation (ASF) under one or more
 * contributor license agreements.  See the NOTICE file distributed with
 * this work for additional information regarding copyright ownership.
 * The ASF licenses this file to You under the Apache License, Version 2.0
 * (the "License"); you may not use this file except in compliance with
 * the License.  You may obtain a copy of the License at
 *
 *      http://www.apache.org/licenses/LICENSE-2.0
 *
 * Unless required by applicable law or agreed to in writing, software
 * distributed under the License is distributed on an "AS IS" BASIS,
 * WITHOUT WARRANTIES OR CONDITIONS OF ANY KIND, either express or implied.
 * See the License for the specific language governing permissions and
 * limitations under the License.
 */
package org.apache.wicket.behavior;

import static org.junit.jupiter.api.Assertions.assertEquals;
<<<<<<< HEAD
import static org.junit.jupiter.api.Assertions.assertNotEquals;
=======
import static org.junit.jupiter.api.Assertions.assertThrows;
>>>>>>> 0f88b210
import static org.junit.jupiter.api.Assertions.assertTrue;

import java.util.List;

import org.apache.wicket.AttributeModifier;
import org.apache.wicket.Component;
import org.apache.wicket.IRequestListener;
import org.apache.wicket.MarkupContainer;
import org.apache.wicket.behavior.BehaviorTest.TestTemporaryBehavior;
import org.apache.wicket.markup.ComponentTag;
import org.apache.wicket.markup.IMarkupResourceStreamProvider;
import org.apache.wicket.markup.html.WebMarkupContainer;
import org.apache.wicket.markup.html.WebPage;
import org.apache.wicket.request.mapper.parameter.PageParameters;
import org.apache.wicket.util.resource.IResourceStream;
import org.apache.wicket.util.resource.StringResourceStream;
import org.apache.wicket.util.tester.WicketTestCase;
import org.junit.jupiter.api.Test;

/** IBehavior array management tests */
class ImmutableBehaviorIdsTest extends WicketTestCase
{
	/** Tests simple behavior */
	@Test
	void simple()
	{
		MyPage page = new MyPage();
		page.getContainer().add(new AttributeModifier("class", "border"));
		tester.startPage(page);

		assertTrue(tester.getLastResponseAsString().contains("class=\"border\""));
	}

	/**
	 * Tests the fact that url-behavior indexes do not change even if behaviors are removed/added
	 */
	@Test
	void urlIndexRendering()
	{
		Behavior border = new AttributeModifier("class", "border");
		Behavior border2 = new AttributeModifier("class2", "border");
		Behavior auto = new AttributeModifier("autocomplete", "off");
		Behavior auto2 = new AttributeModifier("autocomplete2", "off");
		Behavior link = new LinkBehavior("href");
		Behavior link2 = new LinkBehavior("onclick");

		MyPage page = new MyPage();

		page.getContainer().add(border, auto, link, border2, link2, auto2);
		tester.startPage(page);

		String output = tester.getLastResponseAsString();
		// System.out.println(output);
		assertTrue(output.contains("class=\"border\""));
		assertTrue(output.contains("autocomplete=\"off\""));
		assertTrue(output.contains("class2=\"border\""));
		assertTrue(output.contains("autocomplete2=\"off\""));
		assertTrue(output.contains(".2"));
		assertTrue(output.contains(".4"));
		assertEquals(link, page.getContainer().getBehaviorById(2));
		assertEquals(link2, page.getContainer().getBehaviorById(4));

		// if we remove a behavior that is before the ibehaviorlistener its url index should not
		// change

		page.getContainer().remove(border);
		page.getContainer().remove(border2);
		page.getContainer().remove(auto);
		page.getContainer().remove(auto2);
		tester.startPage(page);
		output = tester.getLastResponseAsString();
<<<<<<< HEAD
//		System.out.println(output);
		assertTrue(output.contains(".2"));
		assertTrue(output.contains(".4"));
		assertEquals(link, page.getContainer().getBehaviorById(2));
		assertEquals(link2, page.getContainer().getBehaviorById(4));
=======
		// System.out.println(output);
		assertTrue(output.contains(".0"));
		assertTrue(output.contains(".1"));
		assertEquals(link, page.getContainer().getBehaviorById(0));
		assertEquals(link2, page.getContainer().getBehaviorById(1));
>>>>>>> 0f88b210
	}

	/**
	 * Tests that removal of behaviors properly cleans up the data array
	 */
	@Test
	void behaviorDataArrayCleanup()
	{
		Behavior border = new AttributeModifier("class", "border");
		Behavior border2 = new AttributeModifier("class2", "border");
		Behavior auto = new AttributeModifier("autocomplete", "off");
		Behavior auto2 = new AttributeModifier("autocomplete2", "off");
		Behavior link = new LinkBehavior("href");
		Behavior link2 = new LinkBehavior("onclick");

		MyPage page = new MyPage();
		page.getContainer().add(border, auto, link, border2, link2, auto2);

		int borderId = page.container.getBehaviorId(border);
		int border2Id = page.container.getBehaviorId(border2);
		int autoId = page.container.getBehaviorId(auto);
		int auto2Id = page.container.getBehaviorId(auto2);
		int linkId = page.container.getBehaviorId(link);
		int link2Id = page.container.getBehaviorId(link2);

		List< ? extends Behavior> behaviors = page.getContainer().getBehaviors();
		assertEquals(6, behaviors.size());

		// test removal of various behaviors and make sure they preserve indexes as long as there is
		// a IBehaviorListener in the list

		// border,auto,link,border2,link2,auto2
		page.getContainer().remove(border);
		behaviors = page.getContainer().getBehaviors();
		assertEquals(5, behaviors.size());
		assertEquals(autoId, page.container.getBehaviorId(auto));
		assertEquals(link2Id, page.container.getBehaviorId(link2));

		// auto,link,border2,link2,auto2
		page.getContainer().remove(link);
		behaviors = page.getContainer().getBehaviors();
		assertEquals(4, behaviors.size());
		assertEquals(autoId, page.container.getBehaviorId(auto));
		assertEquals(link2Id, page.container.getBehaviorId(link2));

		// auto,border2,link2,auto2
		page.getContainer().remove(auto2);
		behaviors = page.getContainer().getBehaviors();
		assertEquals(3, behaviors.size());
		assertEquals(autoId, page.container.getBehaviorId(auto));
		assertEquals(link2Id, page.container.getBehaviorId(link2));

		// auto,border2,link2
		page.getContainer().remove(link2); // last IBehaviorListener
		behaviors = page.getContainer().getBehaviors();
		assertEquals(2, behaviors.size());
		assertEquals(autoId, page.container.getBehaviorId(auto));
		assertEquals(border2Id, page.container.getBehaviorId(border2));
	}

	@Test
	void noStableIdForTemporaryBehavior()
	{
		MyPage page = new MyPage();
		TestTemporaryBehavior tempBehavior = new TestTemporaryBehavior();
		page.getContainer().add(tempBehavior);

<<<<<<< HEAD
		// add and remove some again
		page.getContainer().add(border, link, link2, auto2);
		borderId = page.container.getBehaviorId(border);
		border2Id = page.container.getBehaviorId(border2);
		autoId = page.container.getBehaviorId(auto);
		auto2Id = page.container.getBehaviorId(auto2);
		linkId = page.container.getBehaviorId(link);
		link2Id = page.container.getBehaviorId(link2);
		page.getContainer().remove(border, link2, auto2);

		page.detach();
		behaviors = page.getContainer().getBehaviors();
		assertEquals(3, behaviors.size());
		assertEquals(linkId, page.container.getBehaviorId(link));
		// This unequality is not a requirement, but after compacting the behaviors during detach,
		// the id does change. It does show the difference between stateless and stateful behaviors.
		assertNotEquals(autoId, page.container.getBehaviorId(auto));
=======
		assertThrows(IllegalArgumentException.class, () -> {
			page.getContainer().getBehaviorId(tempBehavior);
		});
>>>>>>> 0f88b210
	}

	private static class LinkBehavior extends Behavior implements IRequestListener
	{
		private static final long serialVersionUID = 1L;

		private final String attr;

		LinkBehavior(String attr)
		{
			this.attr = attr;
		}

		@Override
		public void onComponentTag(Component component, ComponentTag tag)
		{
			super.onComponentTag(component, tag);
			tag.put(attr, component.urlForListener(this, new PageParameters()));
		}

		@Override
		public void onRequest()
		{
		}
	}

	private static class MyPage extends WebPage implements IMarkupResourceStreamProvider
	{
		private static final long serialVersionUID = 1L;

		private final WebMarkupContainer container;

		MyPage()
		{
			container = new WebMarkupContainer("container");
			add(container);
		}

		@Override
		public IResourceStream getMarkupResourceStream(MarkupContainer container,
				Class< ? > containerClass)
		{
			return new StringResourceStream(
				"<html><body><a wicket:id='container'></a></body></html>");
		}

		WebMarkupContainer getContainer()
		{
			return container;
		}

	}

}
<|MERGE_RESOLUTION|>--- conflicted
+++ resolved
@@ -1,252 +1,220 @@
-/*
- * Licensed to the Apache Software Foundation (ASF) under one or more
- * contributor license agreements.  See the NOTICE file distributed with
- * this work for additional information regarding copyright ownership.
- * The ASF licenses this file to You under the Apache License, Version 2.0
- * (the "License"); you may not use this file except in compliance with
- * the License.  You may obtain a copy of the License at
- *
- *      http://www.apache.org/licenses/LICENSE-2.0
- *
- * Unless required by applicable law or agreed to in writing, software
- * distributed under the License is distributed on an "AS IS" BASIS,
- * WITHOUT WARRANTIES OR CONDITIONS OF ANY KIND, either express or implied.
- * See the License for the specific language governing permissions and
- * limitations under the License.
- */
-package org.apache.wicket.behavior;
-
-import static org.junit.jupiter.api.Assertions.assertEquals;
-<<<<<<< HEAD
-import static org.junit.jupiter.api.Assertions.assertNotEquals;
-=======
-import static org.junit.jupiter.api.Assertions.assertThrows;
->>>>>>> 0f88b210
-import static org.junit.jupiter.api.Assertions.assertTrue;
-
-import java.util.List;
-
-import org.apache.wicket.AttributeModifier;
-import org.apache.wicket.Component;
-import org.apache.wicket.IRequestListener;
-import org.apache.wicket.MarkupContainer;
-import org.apache.wicket.behavior.BehaviorTest.TestTemporaryBehavior;
-import org.apache.wicket.markup.ComponentTag;
-import org.apache.wicket.markup.IMarkupResourceStreamProvider;
-import org.apache.wicket.markup.html.WebMarkupContainer;
-import org.apache.wicket.markup.html.WebPage;
-import org.apache.wicket.request.mapper.parameter.PageParameters;
-import org.apache.wicket.util.resource.IResourceStream;
-import org.apache.wicket.util.resource.StringResourceStream;
-import org.apache.wicket.util.tester.WicketTestCase;
-import org.junit.jupiter.api.Test;
-
-/** IBehavior array management tests */
-class ImmutableBehaviorIdsTest extends WicketTestCase
-{
-	/** Tests simple behavior */
-	@Test
-	void simple()
-	{
-		MyPage page = new MyPage();
-		page.getContainer().add(new AttributeModifier("class", "border"));
-		tester.startPage(page);
-
-		assertTrue(tester.getLastResponseAsString().contains("class=\"border\""));
-	}
-
-	/**
-	 * Tests the fact that url-behavior indexes do not change even if behaviors are removed/added
-	 */
-	@Test
-	void urlIndexRendering()
-	{
-		Behavior border = new AttributeModifier("class", "border");
-		Behavior border2 = new AttributeModifier("class2", "border");
-		Behavior auto = new AttributeModifier("autocomplete", "off");
-		Behavior auto2 = new AttributeModifier("autocomplete2", "off");
-		Behavior link = new LinkBehavior("href");
-		Behavior link2 = new LinkBehavior("onclick");
-
-		MyPage page = new MyPage();
-
-		page.getContainer().add(border, auto, link, border2, link2, auto2);
-		tester.startPage(page);
-
-		String output = tester.getLastResponseAsString();
-		// System.out.println(output);
-		assertTrue(output.contains("class=\"border\""));
-		assertTrue(output.contains("autocomplete=\"off\""));
-		assertTrue(output.contains("class2=\"border\""));
-		assertTrue(output.contains("autocomplete2=\"off\""));
-		assertTrue(output.contains(".2"));
-		assertTrue(output.contains(".4"));
-		assertEquals(link, page.getContainer().getBehaviorById(2));
-		assertEquals(link2, page.getContainer().getBehaviorById(4));
-
-		// if we remove a behavior that is before the ibehaviorlistener its url index should not
-		// change
-
-		page.getContainer().remove(border);
-		page.getContainer().remove(border2);
-		page.getContainer().remove(auto);
-		page.getContainer().remove(auto2);
-		tester.startPage(page);
-		output = tester.getLastResponseAsString();
-<<<<<<< HEAD
-//		System.out.println(output);
-		assertTrue(output.contains(".2"));
-		assertTrue(output.contains(".4"));
-		assertEquals(link, page.getContainer().getBehaviorById(2));
-		assertEquals(link2, page.getContainer().getBehaviorById(4));
-=======
-		// System.out.println(output);
-		assertTrue(output.contains(".0"));
-		assertTrue(output.contains(".1"));
-		assertEquals(link, page.getContainer().getBehaviorById(0));
-		assertEquals(link2, page.getContainer().getBehaviorById(1));
->>>>>>> 0f88b210
-	}
-
-	/**
-	 * Tests that removal of behaviors properly cleans up the data array
-	 */
-	@Test
-	void behaviorDataArrayCleanup()
-	{
-		Behavior border = new AttributeModifier("class", "border");
-		Behavior border2 = new AttributeModifier("class2", "border");
-		Behavior auto = new AttributeModifier("autocomplete", "off");
-		Behavior auto2 = new AttributeModifier("autocomplete2", "off");
-		Behavior link = new LinkBehavior("href");
-		Behavior link2 = new LinkBehavior("onclick");
-
-		MyPage page = new MyPage();
-		page.getContainer().add(border, auto, link, border2, link2, auto2);
-
-		int borderId = page.container.getBehaviorId(border);
-		int border2Id = page.container.getBehaviorId(border2);
-		int autoId = page.container.getBehaviorId(auto);
-		int auto2Id = page.container.getBehaviorId(auto2);
-		int linkId = page.container.getBehaviorId(link);
-		int link2Id = page.container.getBehaviorId(link2);
-
-		List< ? extends Behavior> behaviors = page.getContainer().getBehaviors();
-		assertEquals(6, behaviors.size());
-
-		// test removal of various behaviors and make sure they preserve indexes as long as there is
-		// a IBehaviorListener in the list
-
-		// border,auto,link,border2,link2,auto2
-		page.getContainer().remove(border);
-		behaviors = page.getContainer().getBehaviors();
-		assertEquals(5, behaviors.size());
-		assertEquals(autoId, page.container.getBehaviorId(auto));
-		assertEquals(link2Id, page.container.getBehaviorId(link2));
-
-		// auto,link,border2,link2,auto2
-		page.getContainer().remove(link);
-		behaviors = page.getContainer().getBehaviors();
-		assertEquals(4, behaviors.size());
-		assertEquals(autoId, page.container.getBehaviorId(auto));
-		assertEquals(link2Id, page.container.getBehaviorId(link2));
-
-		// auto,border2,link2,auto2
-		page.getContainer().remove(auto2);
-		behaviors = page.getContainer().getBehaviors();
-		assertEquals(3, behaviors.size());
-		assertEquals(autoId, page.container.getBehaviorId(auto));
-		assertEquals(link2Id, page.container.getBehaviorId(link2));
-
-		// auto,border2,link2
-		page.getContainer().remove(link2); // last IBehaviorListener
-		behaviors = page.getContainer().getBehaviors();
-		assertEquals(2, behaviors.size());
-		assertEquals(autoId, page.container.getBehaviorId(auto));
-		assertEquals(border2Id, page.container.getBehaviorId(border2));
-	}
-
-	@Test
-	void noStableIdForTemporaryBehavior()
-	{
-		MyPage page = new MyPage();
-		TestTemporaryBehavior tempBehavior = new TestTemporaryBehavior();
-		page.getContainer().add(tempBehavior);
-
-<<<<<<< HEAD
-		// add and remove some again
-		page.getContainer().add(border, link, link2, auto2);
-		borderId = page.container.getBehaviorId(border);
-		border2Id = page.container.getBehaviorId(border2);
-		autoId = page.container.getBehaviorId(auto);
-		auto2Id = page.container.getBehaviorId(auto2);
-		linkId = page.container.getBehaviorId(link);
-		link2Id = page.container.getBehaviorId(link2);
-		page.getContainer().remove(border, link2, auto2);
-
-		page.detach();
-		behaviors = page.getContainer().getBehaviors();
-		assertEquals(3, behaviors.size());
-		assertEquals(linkId, page.container.getBehaviorId(link));
-		// This unequality is not a requirement, but after compacting the behaviors during detach,
-		// the id does change. It does show the difference between stateless and stateful behaviors.
-		assertNotEquals(autoId, page.container.getBehaviorId(auto));
-=======
-		assertThrows(IllegalArgumentException.class, () -> {
-			page.getContainer().getBehaviorId(tempBehavior);
-		});
->>>>>>> 0f88b210
-	}
-
-	private static class LinkBehavior extends Behavior implements IRequestListener
-	{
-		private static final long serialVersionUID = 1L;
-
-		private final String attr;
-
-		LinkBehavior(String attr)
-		{
-			this.attr = attr;
-		}
-
-		@Override
-		public void onComponentTag(Component component, ComponentTag tag)
-		{
-			super.onComponentTag(component, tag);
-			tag.put(attr, component.urlForListener(this, new PageParameters()));
-		}
-
-		@Override
-		public void onRequest()
-		{
-		}
-	}
-
-	private static class MyPage extends WebPage implements IMarkupResourceStreamProvider
-	{
-		private static final long serialVersionUID = 1L;
-
-		private final WebMarkupContainer container;
-
-		MyPage()
-		{
-			container = new WebMarkupContainer("container");
-			add(container);
-		}
-
-		@Override
-		public IResourceStream getMarkupResourceStream(MarkupContainer container,
-				Class< ? > containerClass)
-		{
-			return new StringResourceStream(
-				"<html><body><a wicket:id='container'></a></body></html>");
-		}
-
-		WebMarkupContainer getContainer()
-		{
-			return container;
-		}
-
-	}
-
-}
+/*
+ * Licensed to the Apache Software Foundation (ASF) under one or more
+ * contributor license agreements.  See the NOTICE file distributed with
+ * this work for additional information regarding copyright ownership.
+ * The ASF licenses this file to You under the Apache License, Version 2.0
+ * (the "License"); you may not use this file except in compliance with
+ * the License.  You may obtain a copy of the License at
+ *
+ *      http://www.apache.org/licenses/LICENSE-2.0
+ *
+ * Unless required by applicable law or agreed to in writing, software
+ * distributed under the License is distributed on an "AS IS" BASIS,
+ * WITHOUT WARRANTIES OR CONDITIONS OF ANY KIND, either express or implied.
+ * See the License for the specific language governing permissions and
+ * limitations under the License.
+ */
+package org.apache.wicket.behavior;
+
+import static org.junit.jupiter.api.Assertions.assertEquals;
+import static org.junit.jupiter.api.Assertions.assertThrows;
+import static org.junit.jupiter.api.Assertions.assertTrue;
+
+import java.util.List;
+
+import org.apache.wicket.AttributeModifier;
+import org.apache.wicket.Component;
+import org.apache.wicket.IRequestListener;
+import org.apache.wicket.MarkupContainer;
+import org.apache.wicket.behavior.BehaviorTest.TestTemporaryBehavior;
+import org.apache.wicket.markup.ComponentTag;
+import org.apache.wicket.markup.IMarkupResourceStreamProvider;
+import org.apache.wicket.markup.html.WebMarkupContainer;
+import org.apache.wicket.markup.html.WebPage;
+import org.apache.wicket.request.mapper.parameter.PageParameters;
+import org.apache.wicket.util.resource.IResourceStream;
+import org.apache.wicket.util.resource.StringResourceStream;
+import org.apache.wicket.util.tester.WicketTestCase;
+import org.junit.jupiter.api.Test;
+
+/** IBehavior array management tests */
+class ImmutableBehaviorIdsTest extends WicketTestCase
+{
+	/** Tests simple behavior */
+	@Test
+	void simple()
+	{
+		MyPage page = new MyPage();
+		page.getContainer().add(new AttributeModifier("class", "border"));
+		tester.startPage(page);
+
+		assertTrue(tester.getLastResponseAsString().contains("class=\"border\""));
+	}
+
+	/**
+	 * Tests the fact that url-behavior indexes do not change even if behaviors are removed/added
+	 */
+	@Test
+	void urlIndexRendering()
+	{
+		Behavior border = new AttributeModifier("class", "border");
+		Behavior border2 = new AttributeModifier("class2", "border");
+		Behavior auto = new AttributeModifier("autocomplete", "off");
+		Behavior auto2 = new AttributeModifier("autocomplete2", "off");
+		Behavior link = new LinkBehavior("href");
+		Behavior link2 = new LinkBehavior("onclick");
+
+		MyPage page = new MyPage();
+
+		page.getContainer().add(border, auto, link, border2, link2, auto2);
+		tester.startPage(page);
+
+		String output = tester.getLastResponseAsString();
+		// System.out.println(output);
+		assertTrue(output.contains("class=\"border\""));
+		assertTrue(output.contains("autocomplete=\"off\""));
+		assertTrue(output.contains("class2=\"border\""));
+		assertTrue(output.contains("autocomplete2=\"off\""));
+		assertTrue(output.contains(".2"));
+		assertTrue(output.contains(".4"));
+		assertEquals(link, page.getContainer().getBehaviorById(2));
+		assertEquals(link2, page.getContainer().getBehaviorById(4));
+
+		// if we remove a behavior that is before the ibehaviorlistener its url index should not
+		// change
+
+		page.getContainer().remove(border);
+		page.getContainer().remove(border2);
+		page.getContainer().remove(auto);
+		page.getContainer().remove(auto2);
+		tester.startPage(page);
+		output = tester.getLastResponseAsString();
+//		System.out.println(output);
+		assertTrue(output.contains(".2"));
+		assertTrue(output.contains(".4"));
+		assertEquals(link, page.getContainer().getBehaviorById(2));
+		assertEquals(link2, page.getContainer().getBehaviorById(4));
+	}
+
+	/**
+	 * Tests that removal of behaviors properly cleans up the data array
+	 */
+	@Test
+	void behaviorDataArrayCleanup()
+	{
+		Behavior border = new AttributeModifier("class", "border");
+		Behavior border2 = new AttributeModifier("class2", "border");
+		Behavior auto = new AttributeModifier("autocomplete", "off");
+		Behavior auto2 = new AttributeModifier("autocomplete2", "off");
+		Behavior link = new LinkBehavior("href");
+		Behavior link2 = new LinkBehavior("onclick");
+
+		MyPage page = new MyPage();
+		page.getContainer().add(border, auto, link, border2, link2, auto2);
+
+		int borderId = page.container.getBehaviorId(border);
+		int border2Id = page.container.getBehaviorId(border2);
+		int autoId = page.container.getBehaviorId(auto);
+		int auto2Id = page.container.getBehaviorId(auto2);
+		int linkId = page.container.getBehaviorId(link);
+		int link2Id = page.container.getBehaviorId(link2);
+
+		List< ? extends Behavior> behaviors = page.getContainer().getBehaviors();
+		assertEquals(6, behaviors.size());
+
+		// test removal of various behaviors and make sure they preserve indexes as long as there is
+		// a IBehaviorListener in the list
+
+		// border,auto,link,border2,link2,auto2
+		page.getContainer().remove(border);
+		behaviors = page.getContainer().getBehaviors();
+		assertEquals(5, behaviors.size());
+		assertEquals(autoId, page.container.getBehaviorId(auto));
+		assertEquals(link2Id, page.container.getBehaviorId(link2));
+
+		// auto,link,border2,link2,auto2
+		page.getContainer().remove(link);
+		behaviors = page.getContainer().getBehaviors();
+		assertEquals(4, behaviors.size());
+		assertEquals(autoId, page.container.getBehaviorId(auto));
+		assertEquals(link2Id, page.container.getBehaviorId(link2));
+
+		// auto,border2,link2,auto2
+		page.getContainer().remove(auto2);
+		behaviors = page.getContainer().getBehaviors();
+		assertEquals(3, behaviors.size());
+		assertEquals(autoId, page.container.getBehaviorId(auto));
+		assertEquals(link2Id, page.container.getBehaviorId(link2));
+
+		// auto,border2,link2
+		page.getContainer().remove(link2); // last IBehaviorListener
+		behaviors = page.getContainer().getBehaviors();
+		assertEquals(2, behaviors.size());
+		assertEquals(autoId, page.container.getBehaviorId(auto));
+		assertEquals(border2Id, page.container.getBehaviorId(border2));
+	}
+
+	@Test
+	void noStableIdForTemporaryBehavior()
+	{
+		MyPage page = new MyPage();
+		TestTemporaryBehavior tempBehavior = new TestTemporaryBehavior();
+		page.getContainer().add(tempBehavior);
+
+		assertThrows(IllegalArgumentException.class, () -> {
+			page.getContainer().getBehaviorId(tempBehavior);
+		});
+	}
+
+	private static class LinkBehavior extends Behavior implements IRequestListener
+	{
+		private static final long serialVersionUID = 1L;
+
+		private final String attr;
+
+		LinkBehavior(String attr)
+		{
+			this.attr = attr;
+		}
+
+		@Override
+		public void onComponentTag(Component component, ComponentTag tag)
+		{
+			super.onComponentTag(component, tag);
+			tag.put(attr, component.urlForListener(this, new PageParameters()));
+		}
+
+		@Override
+		public void onRequest()
+		{
+		}
+	}
+
+	private static class MyPage extends WebPage implements IMarkupResourceStreamProvider
+	{
+		private static final long serialVersionUID = 1L;
+
+		private final WebMarkupContainer container;
+
+		MyPage()
+		{
+			container = new WebMarkupContainer("container");
+			add(container);
+		}
+
+		@Override
+		public IResourceStream getMarkupResourceStream(MarkupContainer container,
+				Class< ? > containerClass)
+		{
+			return new StringResourceStream(
+				"<html><body><a wicket:id='container'></a></body></html>");
+		}
+
+		WebMarkupContainer getContainer()
+		{
+			return container;
+		}
+
+	}
+
+}